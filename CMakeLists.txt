cmake_minimum_required(VERSION 3.16)
project(JUCECMakeRepo)

#including CPM.cmake, a package manager:
#https://github.com/TheLartians/CPM.cmake
include(CMake/CPM.cmake)

#Compile commands, useful for some IDEs like VS-Code
set(CMAKE_EXPORT_COMPILE_COMMANDS TRUE)

#Minimum MacOS target, set globally
set(CMAKE_OSX_DEPLOYMENT_TARGET "10.9" CACHE STRING "Minimum OS X deployment version" FORCE)

option(UniversalBinary "Build universal binary for mac" OFF)

if (UniversalBinary)
    set(CMAKE_OSX_ARCHITECTURES "x86_64;arm64" CACHE INTERNAL "")
endif()

#static linking in Windows
set(CMAKE_MSVC_RUNTIME_LIBRARY "MultiThreaded$<$<CONFIG:Debug>:Debug>")

#Adds all the module sources so they appear correctly in the IDE
set_property(GLOBAL PROPERTY USE_FOLDERS YES)
option(JUCE_ENABLE_MODULE_SOURCE_GROUPS "Enable Module Source Groups" ON)

#set any of these to "ON" if you want to build one of the juce examples
#or extras (Projucer/AudioPluginHost, etc):
option(JUCE_BUILD_EXTRAS "Build JUCE Extras" OFF)
option(JUCE_BUILD_EXAMPLES "Build JUCE Examples" OFF)

#Fetching JUCE from git
#IF you want to instead point it to a local version, you can invoke CMake with
#-DCPM_JUCE_SOURCE="Path_To_JUCE"
CPMAddPackage("gh:juce-framework/JUCE#develop")

#By default, we are building the provided plugin/app examples:
option(BUILD_JUCE_PROTOTYPE_EXAMPLES "Build JUCE prototype examples" ON)

<<<<<<< HEAD
if (${BUILD_JUCE_PROTOTYPE_EXAMPLES})
    #adding any custom modules you might have:
    add_subdirectory(Modules)
=======
#adding any custom modules you might have:
add_subdirectory(Modules)
>>>>>>> 5d000b62

if (${BUILD_JUCE_PROTOTYPE_EXAMPES})
    #adding project folders:
    add_subdirectory(Apps)
    add_subdirectory(Plugins)
endif()

option(BUILD_UNIT_TESTS "Build JUCE prototype examples" ON)

if (BUILD_UNIT_TESTS)
    enable_testing()
    add_subdirectory(Tests)
endif()<|MERGE_RESOLUTION|>--- conflicted
+++ resolved
@@ -37,16 +37,10 @@
 #By default, we are building the provided plugin/app examples:
 option(BUILD_JUCE_PROTOTYPE_EXAMPLES "Build JUCE prototype examples" ON)
 
-<<<<<<< HEAD
-if (${BUILD_JUCE_PROTOTYPE_EXAMPLES})
-    #adding any custom modules you might have:
-    add_subdirectory(Modules)
-=======
 #adding any custom modules you might have:
 add_subdirectory(Modules)
->>>>>>> 5d000b62
 
-if (${BUILD_JUCE_PROTOTYPE_EXAMPES})
+if (${BUILD_JUCE_PROTOTYPE_EXAMPLES})
     #adding project folders:
     add_subdirectory(Apps)
     add_subdirectory(Plugins)
